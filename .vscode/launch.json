--- conflicted
+++ resolved
@@ -5,11 +5,7 @@
   "version": "0.2.0",
   "configurations": [
     {
-<<<<<<< HEAD
-      "name": "format -f . --check",
-=======
-      "name": "dotnet-format -f --check",
->>>>>>> 94c14f7b
+      "name": "format -f --check",
       "type": "coreclr",
       "request": "launch",
       "preLaunchTask": "build",
@@ -19,11 +15,7 @@
         "-f",
         "-v",
         "diag",
-<<<<<<< HEAD
         "--check"
-=======
-        "--check",
->>>>>>> 94c14f7b
       ],
       "cwd": "${workspaceFolder}/src",
       // For more information about the 'console' field, see https://aka.ms/VSCode-CS-LaunchJson-Console
@@ -31,11 +23,7 @@
       "stopAtEntry": false
     },
     {
-<<<<<<< HEAD
       "name": "format format.sln --check",
-=======
-      "name": "dotnet-format format.sln --check",
->>>>>>> 94c14f7b
       "type": "coreclr",
       "request": "launch",
       "preLaunchTask": "build",
