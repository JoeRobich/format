--- conflicted
+++ resolved
@@ -1,15 +1,9 @@
 <?xml version="1.0" encoding="utf-8"?>
 <Dependencies>
   <ProductDependencies>
-<<<<<<< HEAD
-    <Dependency Name="Microsoft.NETCore.Compilers" Version="3.9.0-4.21069.12">
-      <Uri>https://github.com/dotnet/roslyn</Uri>
-      <Sha>0fd03294b19175243debda5e05d44df016943106</Sha>
-=======
     <Dependency Name="Microsoft.NETCore.Compilers" Version="3.10.0-1.21111.42">
       <Uri>https://github.com/dotnet/roslyn</Uri>
       <Sha>a16a9a089e0648b1cd07c1c00e2a58187b68db9a</Sha>
->>>>>>> d8ba1c35
     </Dependency>
   </ProductDependencies>
   <ToolsetDependencies>
